""" NURBS & B-Spline 2D/3D curve and surface evaluation library in pure Python

.. moduleauthor:: Onur Rauf Bingol <orbingol@gmail.com>

"""

__author__ = "Onur Rauf Bingol"
<<<<<<< HEAD
__version__ = "3.7.5"
__license__ = "MIT"
=======
__version__ = "4.0-dev"
__license__ = "MIT"


import sys
import abc
import math
from array import array
import random
import copy
import warnings
import struct
import pickle
>>>>>>> 168f5ed4
<|MERGE_RESOLUTION|>--- conflicted
+++ resolved
@@ -5,11 +5,7 @@
 """
 
 __author__ = "Onur Rauf Bingol"
-<<<<<<< HEAD
-__version__ = "3.7.5"
-__license__ = "MIT"
-=======
-__version__ = "4.0-dev"
+__version__ = "4.0-beta1"
 __license__ = "MIT"
 
 
@@ -21,5 +17,4 @@
 import copy
 import warnings
 import struct
-import pickle
->>>>>>> 168f5ed4
+import pickle